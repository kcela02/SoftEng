# 📊 Predictive Sales & Restocking Dashboard System

## 📖 Description
The **Predictive Sales & Restocking Dashboard System** is a data-driven inventory management tool that leverages predictive algorithms to forecast product demand and optimize restocking schedules.  
The system integrates sales history, seasonal trends, and market patterns to generate accurate restocking recommendations.  

Using embedded forecasting algorithms (e.g., Regression models, ARIMA, or machine learning), the system helps businesses reduce overstock, prevent stockouts, and improve operational efficiency.  
The dashboard provides **real-time visualization** of sales performance, inventory status, and predictive analytics to support informed decision-making.

---

## 🎯 Objectives
- Automate sales forecasting using simple forecasting algorithms with at least **80% prediction accuracy** for the store’s top 10 best-selling products.  
- Optimize restocking schedules with an alert system that flags items projected to fall below a predefined stock threshold within the next 7 days.  
- Enhance decision-making through a **dashboard** that provides clear visualization of sales trends and inventory status.  
- Reduce inventory costs by providing actionable insights, minimizing manual restocking decisions.  
- Support business growth by building a **modular and scalable foundation** that can be expanded with advanced features in the future.  

---

## 📌 Scopes
- Process historical sales data manually uploaded via **CSV files**.  
- Utilize **Linear Regression** or **Moving Average models** to predict product demand.  
- Generate an **interactive, web-based dashboard** to represent sales trends, inventory levels, and demand forecasts.  
- Provide **automated, on-screen alerts** for low stock levels and restocking suggestions.  
- Produce **downloadable reports** on sales performance, inventory turnover, and forecasting accuracy.  

---

## ⚠️ Limitations
- Prediction accuracy depends on the **quality and completeness of historical data**.  
- May not account for **sudden, unpredictable market disruptions** (e.g., natural disasters, sudden demand spikes).  
- Less accurate for products with **highly erratic sales patterns**.  
- No direct integration with suppliers or external ordering systems.  
- Seasonal and regional variations require sufficient data to be modeled effectively.  

---

## 📂 Project Structure
```
predictive-dashboard/
│
├── data/                 # Sample sales CSV files and database schema
│   └── schema.sql        # SQL script for database setup
│
├── models/               # Forecasting algorithms (Regression, ARIMA, etc.)
│   ├── regression.py
│   ├── arima.py
│   └── utils.py
│
├── static/               # Frontend assets (CSS, JS, images)
│   ├── css/
│   ├── js/
│   └── img/
│
├── templates/            # HTML templates (for Flask/Django frontend)
│   ├── index.html
│   ├── dashboard.html
│   └── reports.html
│
├── reports/              # Exported PDF/CSV reports
│
├── app.py                # Main application entry point
├── config.py             # Database and system configuration
├── requirements.txt      # Python dependencies
└── README.md             # Project documentation
```

---

## ⚙️ Installation & Setup

### 1️⃣ Clone the Repository
```bash
git clone https://github.com/your-username/predictive-dashboard.git
cd predictive-dashboard
```

### 2️⃣ Create Virtual Environment
```bash
python -m venv venv
source venv/bin/activate   # On Mac/Linux
venv\Scripts\activate      # On Windows
```

### 3️⃣ Install Dependencies
```bash
pip install -r requirements.txt
```

### 4️⃣ Database Setup
```bash
mysql -u root -p < data/schema.sql
```

### 5️⃣ Run the Application
```bash
python app.py
```

The system will be available at **http://127.0.0.1:5000/**  

---

## 🖥️ Usage
- Upload **CSV sales data** via the dashboard.  
- View **real-time charts** of sales, inventory, and forecasts.  
- Receive **automated alerts** for low stock items.  
- Download **reports** in CSV or PDF format.  

---

## 👨‍💻 Developers

<<<<<<< HEAD
This project was developed as a **Capstone Project** by a team of four.
 
| 👤 Developer | 🎓 Role | 💻 Skills | 🔗 GitHub | ✉️ Contact |
|--------------|---------|-----------|-----------|------------|
| **Ronan A. Gatmaitan** | Backend Developer | Python, Flask, MySQL | [github.com/ronan](https://github.com/ronanaleckgatmaitan=lab) | roananaleckgatmaitan@gmail.com |
| **Glenn G. Gamul** | Frontend Developer | HTML, CSS, JavaScript, Bootstrap | [github.com/Glenn](https://github.com/GUiSIPPE) | glennjimgamul@gmail.com |
| **Alberto C. Rili** | Data Analyst | Pandas, NumPy, ARIMA, Regression | [github.com/alberto](https://github.com/rcmtreb) | rcmtrebla@gmail.com.com |
| **Mark Angco** | Project Manager | Documentation, Git, System Design | [github.com/dev4](https://github.com/dev4) | dev4@example.com |



=======
This project was developed as a **Capstone Project** by a team of four.  
Below is a suggested profile template for contributors:  

### Developer Template
```markdown
### 👤 [Full Name]
- 🎓 Role: [e.g., Backend Developer | Frontend Developer | Data Analyst | Project Manager]
- 💻 Skills: [Python, Flask, MySQL, JavaScript, HTML/CSS, Machine Learning]
- 🔗 GitHub: [github.com/username]
- ✉️ Email: [your-email@example.com]
```
>>>>>>> 9328b4c4

---

## 📜 License
This project is for **academic purposes only**. Not intended for commercial use.  <|MERGE_RESOLUTION|>--- conflicted
+++ resolved
@@ -112,19 +112,6 @@
 
 ## 👨‍💻 Developers
 
-<<<<<<< HEAD
-This project was developed as a **Capstone Project** by a team of four.
- 
-| 👤 Developer | 🎓 Role | 💻 Skills | 🔗 GitHub | ✉️ Contact |
-|--------------|---------|-----------|-----------|------------|
-| **Ronan A. Gatmaitan** | Backend Developer | Python, Flask, MySQL | [github.com/ronan](https://github.com/ronanaleckgatmaitan=lab) | roananaleckgatmaitan@gmail.com |
-| **Glenn G. Gamul** | Frontend Developer | HTML, CSS, JavaScript, Bootstrap | [github.com/Glenn](https://github.com/GUiSIPPE) | glennjimgamul@gmail.com |
-| **Alberto C. Rili** | Data Analyst | Pandas, NumPy, ARIMA, Regression | [github.com/alberto](https://github.com/rcmtreb) | rcmtrebla@gmail.com.com |
-| **Mark Angco** | Project Manager | Documentation, Git, System Design | [github.com/dev4](https://github.com/dev4) | dev4@example.com |
-
-
-
-=======
 This project was developed as a **Capstone Project** by a team of four.  
 Below is a suggested profile template for contributors:  
 
@@ -136,7 +123,6 @@
 - 🔗 GitHub: [github.com/username]
 - ✉️ Email: [your-email@example.com]
 ```
->>>>>>> 9328b4c4
 
 ---
 
